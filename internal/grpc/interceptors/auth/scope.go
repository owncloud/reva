--- conflicted
+++ resolved
@@ -20,6 +20,7 @@
 
 import (
 	"context"
+	"fmt"
 	"strings"
 	"time"
 
@@ -33,7 +34,6 @@
 	link "github.com/cs3org/go-cs3apis/cs3/sharing/link/v1beta1"
 	provider "github.com/cs3org/go-cs3apis/cs3/storage/provider/v1beta1"
 	registry "github.com/cs3org/go-cs3apis/cs3/storage/registry/v1beta1"
-<<<<<<< HEAD
 	"github.com/cs3org/reva/v2/pkg/appctx"
 	"github.com/cs3org/reva/v2/pkg/auth/scope"
 	ctxpkg "github.com/cs3org/reva/v2/pkg/ctx"
@@ -42,17 +42,7 @@
 	"github.com/cs3org/reva/v2/pkg/rgrpc/todo/pool"
 	"github.com/cs3org/reva/v2/pkg/token"
 	"github.com/cs3org/reva/v2/pkg/utils"
-=======
-	"github.com/cs3org/reva/pkg/appctx"
-	"github.com/cs3org/reva/pkg/auth/scope"
-	ctxpkg "github.com/cs3org/reva/pkg/ctx"
-	"github.com/cs3org/reva/pkg/errtypes"
-	statuspkg "github.com/cs3org/reva/pkg/rgrpc/status"
-	"github.com/cs3org/reva/pkg/rgrpc/todo/pool"
-	"github.com/cs3org/reva/pkg/token"
-	"github.com/cs3org/reva/pkg/utils"
-	"github.com/cs3org/reva/pkg/utils/resourceid"
->>>>>>> c5b7874c
+	"github.com/cs3org/reva/v2/pkg/utils/resourceid"
 	"google.golang.org/grpc/metadata"
 )
 
@@ -68,33 +58,6 @@
 		return err
 	}
 
-<<<<<<< HEAD
-	hasEditorRole := false
-	for _, v := range tokenScope {
-		if v.Role == authpb.Role_ROLE_EDITOR {
-			hasEditorRole = true
-		}
-	}
-
-	if ref, ok := extractRef(req, hasEditorRole); ok {
-		// Check if req is of type *provider.Reference_Path
-		// If yes, the request might be coming from a share where the accessor is
-		// trying to impersonate the owner, since the share manager doesn't know the
-		// share path.
-		if ref.GetPath() != "" {
-			log.Info().Str("path", ref.GetPath()).Msg("resolving path reference to ID to check token scope")
-			for k := range tokenScope {
-				switch {
-				case strings.HasPrefix(k, "publicshare"):
-					var share link.PublicShare
-					err := utils.UnmarshalJSONToProtoV1(tokenScope[k].Resource.Value, &share)
-					if err != nil {
-						continue
-					}
-					if ok, err := checkIfNestedResource(ctx, ref, share.ResourceId, client, mgr); err == nil && ok {
-						return nil
-					}
-=======
 	if ref, ok := extractRef(req, tokenScope); ok {
 		// The request is for a storage reference. This can be the case for multiple scenarios:
 		// - If the path is not empty, the request might be coming from a share where the accessor is
@@ -110,55 +73,15 @@
 				if err = resolvePublicShare(ctx, ref, tokenScope[k], client, mgr); err == nil {
 					return nil
 				}
->>>>>>> c5b7874c
 
 			case strings.HasPrefix(k, "share"):
 				if err = resolveUserShare(ctx, ref, tokenScope[k], client, mgr); err == nil {
 					return nil
 				}
-<<<<<<< HEAD
-			}
-		} else {
-			// ref has ID present
-			// The request might be coming from
-			// - a resource present inside a shared folder, or
-			// - a share created for a lightweight account after the token was minted.
-
-			client, err := pool.GetGatewayServiceClient(gatewayAddr)
-			if err != nil {
-				return err
-			}
-			for k := range tokenScope {
-				if strings.HasPrefix(k, "lightweight") {
-					log.Info().Msgf("resolving ID reference against received shares to verify token scope %+v", ref.GetResourceId())
-					shares, err := client.ListReceivedShares(ctx, &collaboration.ListReceivedSharesRequest{})
-					if err != nil || shares.Status.Code != rpc.Code_CODE_OK {
-						log.Warn().Err(err).Msg("error listing received shares")
-						continue
-					}
-					for _, share := range shares.Shares {
-						if utils.ResourceIDEqual(share.Share.ResourceId, ref.GetResourceId()) {
-							return nil
-						}
-						if ok, err := checkIfNestedResource(ctx, ref, share.Share.ResourceId, client, mgr); err == nil && ok {
-							return nil
-						}
-					}
-				} else if strings.HasPrefix(k, "publicshare") {
-					var share link.PublicShare
-					err := utils.UnmarshalJSONToProtoV1(tokenScope[k].Resource.Value, &share)
-					if err != nil {
-						continue
-					}
-					if ok, err := checkIfNestedResource(ctx, ref, share.ResourceId, client, mgr); err == nil && ok {
-						return nil
-					}
-=======
 
 			case strings.HasPrefix(k, "lightweight"):
 				if err = resolveLightweightScope(ctx, ref, tokenScope[k], user, client, mgr); err == nil {
 					return nil
->>>>>>> c5b7874c
 				}
 			}
 			log.Err(err).Msgf("error resolving reference %s under scope %+v", ref.String(), k)
@@ -168,15 +91,7 @@
 		// It's a share ref
 		// The request might be coming from a share created for a lightweight account
 		// after the token was minted.
-<<<<<<< HEAD
-		log.Info().Interface("reference", ref).Msg("resolving share reference against received shares to verify token scope")
-		client, err := pool.GetGatewayServiceClient(gatewayAddr)
-		if err != nil {
-			return err
-		}
-=======
 		log.Info().Msgf("resolving share reference against received shares to verify token scope %+v", ref.String())
->>>>>>> c5b7874c
 		for k := range tokenScope {
 			if strings.HasPrefix(k, "lightweight") {
 				// Check if this ID is cached
@@ -205,7 +120,8 @@
 			}
 		}
 	}
-	return errtypes.PermissionDenied("access to resource not allowed within the assigned scope")
+
+	return errtypes.PermissionDenied(fmt.Sprintf("access to resource %+v not allowed within the assigned scope", req))
 }
 
 func resolveLightweightScope(ctx context.Context, ref *provider.Reference, scope *authpb.Scope, user *userpb.User, client gateway.GatewayAPIClient, mgr token.Manager) error {
@@ -285,7 +201,7 @@
 
 	childPath := ref.GetPath()
 	if childPath == "" || childPath == "." {
-		// We mint a token as the owner of the public share and try to stat the reference
+		// We mint a token as the owner of the public share and try to stat the reference
 		// TODO(ishank011): We need to find a better alternative to this
 
 		userResp, err := client.GetUser(ctx, &userpb.GetUserRequest{UserId: statResponse.Info.Owner, SkipFetchingUserGroups: true})
@@ -303,17 +219,39 @@
 		}
 		ctx = metadata.AppendToOutgoingContext(context.Background(), ctxpkg.TokenHeader, token)
 
-		gpRes, err := client.GetPath(ctx, &provider.GetPathRequest{ResourceId: ref.ResourceId})
+		childStat, err := client.Stat(ctx, &provider.StatRequest{Ref: ref})
 		if err != nil {
 			return false, err
 		}
-		if gpRes.Status.Code != rpc.Code_CODE_OK {
-			return false, statuspkg.NewErrorFromCode(gpRes.Status.Code, "auth interceptor")
-		}
-		childPath = gpRes.Path
+		if childStat.Status.Code != rpc.Code_CODE_OK {
+			return false, statuspkg.NewErrorFromCode(childStat.Status.Code, "auth interceptor")
+		}
+		childPath = statResponse.Info.Path
 	}
 
 	return strings.HasPrefix(childPath, parentPath), nil
+
+}
+
+func extractRefFromListProvidersReq(v *registry.ListStorageProvidersRequest) (*provider.Reference, bool) {
+	ref := &provider.Reference{}
+	if v.Opaque != nil && v.Opaque.Map != nil {
+		if e, ok := v.Opaque.Map["storage_id"]; ok {
+			ref.ResourceId = &provider.ResourceId{
+				StorageId: string(e.Value),
+			}
+		}
+		if e, ok := v.Opaque.Map["opaque_id"]; ok {
+			if ref.ResourceId == nil {
+				ref.ResourceId = &provider.ResourceId{}
+			}
+			ref.ResourceId.OpaqueId = string(e.Value)
+		}
+		if e, ok := v.Opaque.Map["path"]; ok {
+			ref.Path = string(e.Value)
+		}
+	}
+	return ref, true
 }
 
 func extractRefForReaderRole(req interface{}) (*provider.Reference, bool) {
@@ -322,39 +260,12 @@
 	case *registry.GetStorageProvidersRequest:
 		return v.GetRef(), true
 	case *registry.ListStorageProvidersRequest:
-		ref := &provider.Reference{}
-		if v.Opaque != nil && v.Opaque.Map != nil {
-			if e, ok := v.Opaque.Map["storage_id"]; ok {
-				ref.ResourceId = &provider.ResourceId{
-					StorageId: string(e.Value),
-				}
-			}
-			if e, ok := v.Opaque.Map["opaque_id"]; ok {
-				if ref.ResourceId == nil {
-					ref.ResourceId = &provider.ResourceId{}
-				}
-				ref.ResourceId.OpaqueId = string(e.Value)
-			}
-			if e, ok := v.Opaque.Map["path"]; ok {
-				ref.Path = string(e.Value)
-			}
-		}
-		return ref, true
+		return extractRefFromListProvidersReq(v)
 	case *provider.StatRequest:
 		return v.GetRef(), true
 	case *provider.ListContainerRequest:
 		return v.GetRef(), true
 	case *provider.InitiateFileDownloadRequest:
-		return v.GetRef(), true
-
-	// Locking
-	case *provider.GetLockRequest:
-		return v.GetRef(), true
-	case *provider.SetLockRequest:
-		return v.GetRef(), true
-	case *provider.RefreshLockRequest:
-		return v.GetRef(), true
-	case *provider.UnlockRequest:
 		return v.GetRef(), true
 
 	// App provider requests
@@ -364,6 +275,16 @@
 		return &provider.Reference{ResourceId: v.ResourceInfo.Id}, true
 	case *gateway.OpenInAppRequest:
 		return v.GetRef(), true
+
+	// Locking
+	case *provider.GetLockRequest:
+		return v.GetRef(), true
+	case *provider.SetLockRequest:
+		return v.GetRef(), true
+	case *provider.RefreshLockRequest:
+		return v.GetRef(), true
+	case *provider.UnlockRequest:
+		return v.GetRef(), true
 	}
 
 	return nil, false
@@ -375,15 +296,33 @@
 	// Write Requests
 	case *registry.GetStorageProvidersRequest:
 		return v.GetRef(), true
+	case *registry.ListStorageProvidersRequest:
+		return extractRefFromListProvidersReq(v)
 	case *provider.StatRequest:
 		return v.GetRef(), true
 	case *provider.CreateContainerRequest:
 		return v.GetRef(), true
 	case *provider.TouchFileRequest:
 		return v.GetRef(), true
-<<<<<<< HEAD
-=======
 	case *provider.InitiateFileUploadRequest:
+		return v.GetRef(), true
+
+	// App provider requests
+	case *appregistry.GetAppProvidersRequest:
+		return &provider.Reference{ResourceId: v.ResourceInfo.Id}, true
+	case *appprovider.OpenInAppRequest:
+		return &provider.Reference{ResourceId: v.ResourceInfo.Id}, true
+	case *gateway.OpenInAppRequest:
+		return v.GetRef(), true
+
+	// Locking
+	case *provider.GetLockRequest:
+		return v.GetRef(), true
+	case *provider.SetLockRequest:
+		return v.GetRef(), true
+	case *provider.RefreshLockRequest:
+		return v.GetRef(), true
+	case *provider.UnlockRequest:
 		return v.GetRef(), true
 	}
 
@@ -394,7 +333,6 @@
 func extractRefForEditorRole(req interface{}) (*provider.Reference, bool) {
 	switch v := req.(type) {
 	// Remaining edit Requests
->>>>>>> c5b7874c
 	case *provider.DeleteRequest:
 		return v.GetRef(), true
 	case *provider.MoveRequest:
