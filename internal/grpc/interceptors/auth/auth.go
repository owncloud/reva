// Copyright 2018-2021 CERN
//
// Licensed under the Apache License, Version 2.0 (the "License");
// you may not use this file except in compliance with the License.
// You may obtain a copy of the License at
//
//     http://www.apache.org/licenses/LICENSE-2.0
//
// Unless required by applicable law or agreed to in writing, software
// distributed under the License is distributed on an "AS IS" BASIS,
// WITHOUT WARRANTIES OR CONDITIONS OF ANY KIND, either express or implied.
// See the License for the specific language governing permissions and
// limitations under the License.
//
// In applying this license, CERN does not waive the privileges and immunities
// granted to it by virtue of its status as an Intergovernmental Organization
// or submit itself to any jurisdiction.

package auth

import (
	"context"
	"time"

	"github.com/bluele/gcache"
	authpb "github.com/cs3org/go-cs3apis/cs3/auth/provider/v1beta1"
	gatewayv1beta1 "github.com/cs3org/go-cs3apis/cs3/gateway/v1beta1"
	userpb "github.com/cs3org/go-cs3apis/cs3/identity/user/v1beta1"
	"github.com/cs3org/reva/v2/pkg/appctx"
	"github.com/cs3org/reva/v2/pkg/auth/scope"
	ctxpkg "github.com/cs3org/reva/v2/pkg/ctx"
	"github.com/cs3org/reva/v2/pkg/errtypes"
	"github.com/cs3org/reva/v2/pkg/rgrpc/todo/pool"
	"github.com/cs3org/reva/v2/pkg/sharedconf"
	"github.com/cs3org/reva/v2/pkg/token"
	tokenmgr "github.com/cs3org/reva/v2/pkg/token/manager/registry"
	"github.com/cs3org/reva/v2/pkg/utils"
	"github.com/mitchellh/mapstructure"
	"github.com/pkg/errors"
	"google.golang.org/grpc"
	"google.golang.org/grpc/codes"
	"google.golang.org/grpc/status"
)

var userGroupsCache gcache.Cache
var scopeExpansionCache gcache.Cache

type config struct {
	// TODO(labkode): access a map is more performant as uri as fixed in length
	// for SkipMethods.
	TokenManager  string                            `mapstructure:"token_manager"`
	TokenManagers map[string]map[string]interface{} `mapstructure:"token_managers"`
	GatewayAddr   string                            `mapstructure:"gateway_addr"`
}

func parseConfig(m map[string]interface{}) (*config, error) {
	c := &config{}
	if err := mapstructure.Decode(m, c); err != nil {
		err = errors.Wrap(err, "auth: error decoding conf")
		return nil, err
	}
	return c, nil
}

// NewUnary returns a new unary interceptor that adds
// trace information for the request.
func NewUnary(m map[string]interface{}, unprotected []string) (grpc.UnaryServerInterceptor, error) {
	conf, err := parseConfig(m)
	if err != nil {
		err = errors.Wrap(err, "auth: error parsing config")
		return nil, err
	}

	if conf.TokenManager == "" {
		conf.TokenManager = "jwt"
	}
	conf.GatewayAddr = sharedconf.GetGatewaySVC(conf.GatewayAddr)

	userGroupsCache = gcache.New(1000000).LFU().Build()
	scopeExpansionCache = gcache.New(1000000).LFU().Build()

	h, ok := tokenmgr.NewFuncs[conf.TokenManager]
	if !ok {
		return nil, errtypes.NotFound("auth: token manager does not exist: " + conf.TokenManager)
	}

	tokenManager, err := h(conf.TokenManagers[conf.TokenManager])
	if err != nil {
		return nil, errors.Wrap(err, "auth: error creating token manager")
	}

	interceptor := func(ctx context.Context, req interface{}, info *grpc.UnaryServerInfo, handler grpc.UnaryHandler) (interface{}, error) {
		log := appctx.GetLogger(ctx)

		if utils.Skip(info.FullMethod, unprotected) {
			log.Debug().Str("method", info.FullMethod).Msg("skipping auth")

			// If a token is present, set it anyway, as we might need the user info
			// to decide the storage provider.
			tkn, ok := ctxpkg.ContextGetToken(ctx)
			if ok {
<<<<<<< HEAD
				u, tokenScope, err := dismantleToken(ctx, tkn, req, tokenManager, conf.GatewayAddr, false)
=======
				u, err := dismantleToken(ctx, tkn, req, tokenManager, conf.GatewayAddr, true)
>>>>>>> c5b7874c
				if err == nil {
					// store user and scopes in context
					ctx = ctxpkg.ContextSetUser(ctx, u)
					ctx = ctxpkg.ContextSetScopes(ctx, tokenScope)
				}
			}
			return handler(ctx, req)
		}

		tkn, ok := ctxpkg.ContextGetToken(ctx)

		if !ok || tkn == "" {
			log.Warn().Msg("access token not found or empty")
			return nil, status.Errorf(codes.Unauthenticated, "auth: core access token not found")
		}

		// validate the token and ensure access to the resource is allowed
<<<<<<< HEAD
		u, tokenScope, err := dismantleToken(ctx, tkn, req, tokenManager, conf.GatewayAddr, true)
=======
		u, err := dismantleToken(ctx, tkn, req, tokenManager, conf.GatewayAddr, false)
>>>>>>> c5b7874c
		if err != nil {
			log.Warn().Err(err).Msg("access token is invalid")
			return nil, status.Errorf(codes.PermissionDenied, "auth: core access token is invalid")
		}

		// store user and scopes in context
		ctx = ctxpkg.ContextSetUser(ctx, u)
		ctx = ctxpkg.ContextSetScopes(ctx, tokenScope)
		return handler(ctx, req)
	}
	return interceptor, nil
}

// NewStream returns a new server stream interceptor
// that adds trace information to the request.
func NewStream(m map[string]interface{}, unprotected []string) (grpc.StreamServerInterceptor, error) {
	conf, err := parseConfig(m)
	if err != nil {
		return nil, err
	}

	if conf.TokenManager == "" {
		conf.TokenManager = "jwt"
	}

	userGroupsCache = gcache.New(1000000).LFU().Build()
	scopeExpansionCache = gcache.New(1000000).LFU().Build()

	h, ok := tokenmgr.NewFuncs[conf.TokenManager]
	if !ok {
		return nil, errtypes.NotFound("auth: token manager not found: " + conf.TokenManager)
	}

	tokenManager, err := h(conf.TokenManagers[conf.TokenManager])
	if err != nil {
		return nil, errtypes.NotFound("auth: token manager not found: " + conf.TokenManager)
	}

	interceptor := func(srv interface{}, ss grpc.ServerStream, info *grpc.StreamServerInfo, handler grpc.StreamHandler) error {
		ctx := ss.Context()
		log := appctx.GetLogger(ctx)

		if utils.Skip(info.FullMethod, unprotected) {
			log.Debug().Str("method", info.FullMethod).Msg("skipping auth")

			// If a token is present, set it anyway, as we might need the user info
			// to decide the storage provider.
			tkn, ok := ctxpkg.ContextGetToken(ctx)
			if ok {
<<<<<<< HEAD
				u, tokenScope, err := dismantleToken(ctx, tkn, ss, tokenManager, conf.GatewayAddr, false)
=======
				u, err := dismantleToken(ctx, tkn, ss, tokenManager, conf.GatewayAddr, true)
>>>>>>> c5b7874c
				if err == nil {
					// store user and scopes in context
					ctx = ctxpkg.ContextSetUser(ctx, u)
					ctx = ctxpkg.ContextSetScopes(ctx, tokenScope)
					ss = newWrappedServerStream(ctx, ss)
				}
			}

			return handler(srv, ss)
		}

		tkn, ok := ctxpkg.ContextGetToken(ctx)

		if !ok || tkn == "" {
			log.Warn().Msg("access token not found")
			return status.Errorf(codes.Unauthenticated, "auth: core access token not found")
		}

		// validate the token and ensure access to the resource is allowed
<<<<<<< HEAD
		u, tokenScope, err := dismantleToken(ctx, tkn, ss, tokenManager, conf.GatewayAddr, true)
=======
		u, err := dismantleToken(ctx, tkn, ss, tokenManager, conf.GatewayAddr, false)
>>>>>>> c5b7874c
		if err != nil {
			log.Warn().Err(err).Msg("access token is invalid")
			return status.Errorf(codes.PermissionDenied, "auth: core access token is invalid")
		}

		// store user and scopes in context
		ctx = ctxpkg.ContextSetUser(ctx, u)
		ctx = ctxpkg.ContextSetScopes(ctx, tokenScope)
		wrapped := newWrappedServerStream(ctx, ss)
		return handler(srv, wrapped)
	}
	return interceptor, nil
}

func newWrappedServerStream(ctx context.Context, ss grpc.ServerStream) *wrappedServerStream {
	return &wrappedServerStream{ServerStream: ss, newCtx: ctx}
}

type wrappedServerStream struct {
	grpc.ServerStream
	newCtx context.Context
}

func (ss *wrappedServerStream) Context() context.Context {
	return ss.newCtx
}

<<<<<<< HEAD
// dismantleToken extracts the user and scopes from the reva access token
func dismantleToken(ctx context.Context, tkn string, req interface{}, mgr token.Manager, gatewayAddr string, fetchUserGroups bool) (*userpb.User, map[string]*authpb.Scope, error) {
=======
func dismantleToken(ctx context.Context, tkn string, req interface{}, mgr token.Manager, gatewayAddr string, unprotected bool) (*userpb.User, error) {
>>>>>>> c5b7874c
	u, tokenScope, err := mgr.DismantleToken(ctx, tkn)
	if err != nil {
		return nil, nil, err
	}

<<<<<<< HEAD
	client, err := pool.GetGatewayServiceClient(gatewayAddr)
	if err != nil {
		return nil, nil, err
=======
	if unprotected {
		return u, nil
>>>>>>> c5b7874c
	}

	if sharedconf.SkipUserGroupsInToken() {
		client, err := pool.GetGatewayServiceClient(gatewayAddr)
		if err != nil {
			return nil, err
		}
		groups, err := getUserGroups(ctx, u, client)
		if err != nil {
			return nil, nil, err
		}
		u.Groups = groups
	}

	// Check if access to the resource is in the scope of the token
	ok, err := scope.VerifyScope(ctx, tokenScope, req)
	if err != nil {
		return nil, nil, errtypes.InternalError("error verifying scope of access token")
	}
	if ok {
		return u, tokenScope, nil
	}

<<<<<<< HEAD
	if err = expandAndVerifyScope(ctx, req, tokenScope, gatewayAddr, mgr); err != nil {
		return nil, nil, err
=======
	if err = expandAndVerifyScope(ctx, req, tokenScope, u, gatewayAddr, mgr); err != nil {
		return nil, err
>>>>>>> c5b7874c
	}

	return u, tokenScope, nil
}

func getUserGroups(ctx context.Context, u *userpb.User, client gatewayv1beta1.GatewayAPIClient) ([]string, error) {
	if groupsIf, err := userGroupsCache.Get(u.Id.OpaqueId); err == nil {
		log := appctx.GetLogger(ctx)
		log.Info().Str("userid", u.Id.OpaqueId).Msg("user groups found in cache")
		return groupsIf.([]string), nil
	}

	res, err := client.GetUserGroups(ctx, &userpb.GetUserGroupsRequest{UserId: u.Id})
	if err != nil {
		return nil, errors.Wrap(err, "gateway: error calling GetUserGroups")
	}
	_ = userGroupsCache.SetWithExpire(u.Id.OpaqueId, res.Groups, 3600*time.Second)

	return res.Groups, nil
}<|MERGE_RESOLUTION|>--- conflicted
+++ resolved
@@ -99,11 +99,7 @@
 			// to decide the storage provider.
 			tkn, ok := ctxpkg.ContextGetToken(ctx)
 			if ok {
-<<<<<<< HEAD
-				u, tokenScope, err := dismantleToken(ctx, tkn, req, tokenManager, conf.GatewayAddr, false)
-=======
-				u, err := dismantleToken(ctx, tkn, req, tokenManager, conf.GatewayAddr, true)
->>>>>>> c5b7874c
+				u, tokenScope, err := dismantleToken(ctx, tkn, req, tokenManager, conf.GatewayAddr)
 				if err == nil {
 					// store user and scopes in context
 					ctx = ctxpkg.ContextSetUser(ctx, u)
@@ -121,11 +117,7 @@
 		}
 
 		// validate the token and ensure access to the resource is allowed
-<<<<<<< HEAD
-		u, tokenScope, err := dismantleToken(ctx, tkn, req, tokenManager, conf.GatewayAddr, true)
-=======
-		u, err := dismantleToken(ctx, tkn, req, tokenManager, conf.GatewayAddr, false)
->>>>>>> c5b7874c
+		u, tokenScope, err := dismantleToken(ctx, tkn, req, tokenManager, conf.GatewayAddr)
 		if err != nil {
 			log.Warn().Err(err).Msg("access token is invalid")
 			return nil, status.Errorf(codes.PermissionDenied, "auth: core access token is invalid")
@@ -175,11 +167,7 @@
 			// to decide the storage provider.
 			tkn, ok := ctxpkg.ContextGetToken(ctx)
 			if ok {
-<<<<<<< HEAD
-				u, tokenScope, err := dismantleToken(ctx, tkn, ss, tokenManager, conf.GatewayAddr, false)
-=======
-				u, err := dismantleToken(ctx, tkn, ss, tokenManager, conf.GatewayAddr, true)
->>>>>>> c5b7874c
+				u, tokenScope, err := dismantleToken(ctx, tkn, ss, tokenManager, conf.GatewayAddr)
 				if err == nil {
 					// store user and scopes in context
 					ctx = ctxpkg.ContextSetUser(ctx, u)
@@ -199,11 +187,7 @@
 		}
 
 		// validate the token and ensure access to the resource is allowed
-<<<<<<< HEAD
-		u, tokenScope, err := dismantleToken(ctx, tkn, ss, tokenManager, conf.GatewayAddr, true)
-=======
-		u, err := dismantleToken(ctx, tkn, ss, tokenManager, conf.GatewayAddr, false)
->>>>>>> c5b7874c
+		u, tokenScope, err := dismantleToken(ctx, tkn, ss, tokenManager, conf.GatewayAddr)
 		if err != nil {
 			log.Warn().Err(err).Msg("access token is invalid")
 			return status.Errorf(codes.PermissionDenied, "auth: core access token is invalid")
@@ -231,31 +215,17 @@
 	return ss.newCtx
 }
 
-<<<<<<< HEAD
 // dismantleToken extracts the user and scopes from the reva access token
-func dismantleToken(ctx context.Context, tkn string, req interface{}, mgr token.Manager, gatewayAddr string, fetchUserGroups bool) (*userpb.User, map[string]*authpb.Scope, error) {
-=======
-func dismantleToken(ctx context.Context, tkn string, req interface{}, mgr token.Manager, gatewayAddr string, unprotected bool) (*userpb.User, error) {
->>>>>>> c5b7874c
+func dismantleToken(ctx context.Context, tkn string, req interface{}, mgr token.Manager, gatewayAddr string) (*userpb.User, map[string]*authpb.Scope, error) {
 	u, tokenScope, err := mgr.DismantleToken(ctx, tkn)
 	if err != nil {
 		return nil, nil, err
-	}
-
-<<<<<<< HEAD
-	client, err := pool.GetGatewayServiceClient(gatewayAddr)
-	if err != nil {
-		return nil, nil, err
-=======
-	if unprotected {
-		return u, nil
->>>>>>> c5b7874c
 	}
 
 	if sharedconf.SkipUserGroupsInToken() {
 		client, err := pool.GetGatewayServiceClient(gatewayAddr)
 		if err != nil {
-			return nil, err
+			return nil, nil, err
 		}
 		groups, err := getUserGroups(ctx, u, client)
 		if err != nil {
@@ -273,13 +243,8 @@
 		return u, tokenScope, nil
 	}
 
-<<<<<<< HEAD
-	if err = expandAndVerifyScope(ctx, req, tokenScope, gatewayAddr, mgr); err != nil {
+	if err = expandAndVerifyScope(ctx, req, tokenScope, u, gatewayAddr, mgr); err != nil {
 		return nil, nil, err
-=======
-	if err = expandAndVerifyScope(ctx, req, tokenScope, u, gatewayAddr, mgr); err != nil {
-		return nil, err
->>>>>>> c5b7874c
 	}
 
 	return u, tokenScope, nil
