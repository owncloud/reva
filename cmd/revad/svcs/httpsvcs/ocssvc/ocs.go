--- conflicted
+++ resolved
@@ -50,8 +50,6 @@
 // MetaOK is the default ok response
 var MetaOK = &ResponseMeta{Status: "ok", StatusCode: 100, Message: "OK"}
 
-<<<<<<< HEAD
-=======
 // MetaBadRequest is used for unknown errers
 var MetaBadRequest = &ResponseMeta{Status: "error", StatusCode: 400, Message: "Bad Request"}
 
@@ -87,7 +85,6 @@
 	}, err)
 }
 
->>>>>>> 58ce6518
 // WriteOCSResponse handles writing ocs responses in json and xml
 func WriteOCSResponse(w http.ResponseWriter, r *http.Request, res *Response, err error) {
 	var encoded []byte
