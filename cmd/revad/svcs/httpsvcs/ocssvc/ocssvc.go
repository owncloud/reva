--- conflicted
+++ resolved
@@ -33,11 +33,6 @@
 
 // Config holds the config options that need to be passed down to all ocs handlers
 type Config struct {
-<<<<<<< HEAD
-	Prefix       string           `mapstructure:"prefix"`
-	Config       ConfigData       `mapstructure:"config"`
-	Capabilities CapabilitiesData `mapstructure:"capabilities"`
-=======
 	Prefix                 string                            `mapstructure:"prefix"`
 	Config                 ConfigData                        `mapstructure:"config"`
 	Capabilities           CapabilitiesData                  `mapstructure:"capabilities"`
@@ -46,7 +41,6 @@
 	PublicShareProviderSVC string                            `mapstructure:"publicshareprovidersvc"`
 	UserManager            string                            `mapstructure:"user_manager"`
 	UserManagers           map[string]map[string]interface{} `mapstructure:"user_managers"`
->>>>>>> 58ce6518
 }
 
 type svc struct {
@@ -65,13 +59,6 @@
 	s := &svc{
 		c:         conf,
 		V1Handler: new(V1Handler),
-<<<<<<< HEAD
-	}
-
-	// initialize handlers and set default configs
-	s.V1Handler.init(conf)
-
-=======
 	}
 
 	// initialize handlers and set default configs
@@ -79,7 +66,6 @@
 		return nil, err
 	}
 
->>>>>>> 58ce6518
 	s.setHandler()
 	return s, nil
 }
@@ -100,27 +86,16 @@
 
 		var head string
 		head, r.URL.Path = httpsvcs.ShiftPath(r.URL.Path)
-<<<<<<< HEAD
-
-		log.Debug().Str("head", head).Str("tail", r.URL.Path).Msg("ocs routing")
-
-		if head == "v1.php" {
-=======
 
 		log.Debug().Str("head", head).Str("tail", r.URL.Path).Msg("ocs routing")
 
 		// TODO v2 uses a status code mapper
 		// see https://github.com/owncloud/core/commit/bacf1603ffd53b7a5f73854d1d0ceb4ae545ce9f#diff-262cbf0df26b45bad0cf00d947345d9c
 		if head == "v1.php" || head == "v2.php" {
->>>>>>> 58ce6518
 			s.V1Handler.Handler().ServeHTTP(w, r)
 			return
 		}
 
-<<<<<<< HEAD
-		http.Error(w, "Not Found", http.StatusNotFound)
-=======
 		WriteOCSError(w, r, MetaNotFound.StatusCode, "Not found", nil)
->>>>>>> 58ce6518
 	})
 }