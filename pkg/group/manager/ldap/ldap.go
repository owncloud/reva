--- conflicted
+++ resolved
@@ -98,12 +98,8 @@
 	return nil
 }
 
-<<<<<<< HEAD
 // GetGroup implements the group.Manager interface. Looks up a group by Id and return the group
-func (m *manager) GetGroup(ctx context.Context, gid *grouppb.GroupId) (*grouppb.Group, error) {
-=======
 func (m *manager) GetGroup(ctx context.Context, gid *grouppb.GroupId, skipFetchingMembers bool) (*grouppb.Group, error) {
->>>>>>> c5b7874c
 	log := appctx.GetLogger(ctx)
 	if gid.Idp != "" && gid.Idp != m.c.Idp {
 		return nil, errtypes.NotFound("idp mismatch")
@@ -121,7 +117,10 @@
 		return nil, err
 	}
 
-<<<<<<< HEAD
+	if skipFetchingMembers {
+		return g, nil
+	}
+
 	members, err := m.c.LDAPIdentity.GetLDAPGroupMembers(log, m.ldapClient, groupEntry)
 	if err != nil {
 		return nil, err
@@ -130,20 +129,6 @@
 	memberIDs := make([]*userpb.UserId, 0, len(members))
 	for _, member := range members {
 		userid, err := m.ldapEntryToUserID(member)
-=======
-	var members []*userpb.UserId
-	if !skipFetchingMembers {
-		members, err = m.GetMembers(ctx, id)
-		if err != nil {
-			return nil, err
-		}
-	}
-
-	gidNumber := m.c.Nobody
-	gidValue := sr.Entries[0].GetEqualFoldAttributeValue(m.c.Schema.GIDNumber)
-	if gidValue != "" {
-		gidNumber, err = strconv.ParseInt(gidValue, 10, 64)
->>>>>>> c5b7874c
 		if err != nil {
 			log.Warn().Err(err).Interface("member", member).Msg("Failed convert member entry to userid")
 			continue
@@ -156,27 +141,9 @@
 	return g, nil
 }
 
-<<<<<<< HEAD
 // GetGroupByClaim implements the group.Manager interface. Looks up a group by
 // claim ('group_name', 'group_id', 'display_name') and returns the group.
-func (m *manager) GetGroupByClaim(ctx context.Context, claim, value string) (*grouppb.Group, error) {
-=======
 func (m *manager) GetGroupByClaim(ctx context.Context, claim, value string, skipFetchingMembers bool) (*grouppb.Group, error) {
-	// TODO align supported claims with rest driver and the others, maybe refactor into common mapping
-	switch claim {
-	case "mail":
-		claim = m.c.Schema.Mail
-	case "gid_number":
-		claim = m.c.Schema.GIDNumber
-	case "group_name":
-		claim = m.c.Schema.CN
-	case "groupid":
-		claim = m.c.Schema.GID
-	default:
-		return nil, errors.New("ldap: invalid field " + claim)
-	}
-
->>>>>>> c5b7874c
 	log := appctx.GetLogger(ctx)
 	groupEntry, err := m.c.LDAPIdentity.GetLDAPGroupByAttribute(log, m.ldapClient, claim, value)
 	if err != nil {
@@ -186,29 +153,16 @@
 
 	log.Debug().Interface("entry", groupEntry).Msg("entries")
 
-<<<<<<< HEAD
 	g, err := m.ldapEntryToGroup(groupEntry)
 	if err != nil {
 		return nil, err
 	}
 
+	if skipFetchingMembers {
+		return g, nil
+	}
+
 	members, err := m.c.LDAPIdentity.GetLDAPGroupMembers(log, m.ldapClient, groupEntry)
-=======
-	id := &grouppb.GroupId{
-		Idp:      m.c.Idp,
-		OpaqueId: sr.Entries[0].GetEqualFoldAttributeValue(m.c.Schema.GID),
-	}
-
-	var members []*userpb.UserId
-	if !skipFetchingMembers {
-		members, err = m.GetMembers(ctx, id)
-		if err != nil {
-			return nil, err
-		}
-	}
-
-	gidNumber, err := strconv.ParseInt(sr.Entries[0].GetEqualFoldAttributeValue(m.c.Schema.GIDNumber), 10, 64)
->>>>>>> c5b7874c
 	if err != nil {
 		return nil, err
 	}
@@ -228,74 +182,25 @@
 	return g, nil
 }
 
-<<<<<<< HEAD
 // FindGroups implements the group.Manager interface. Searches for groups using
 // a prefix-substring search on the group attributes ('group_name',
 // 'display_name', 'group_id') and returns the groups. FindGroups does NOT expand the
 // members of the Groups.
-func (m *manager) FindGroups(ctx context.Context, query string) ([]*grouppb.Group, error) {
+func (m *manager) FindGroups(ctx context.Context, query string, skipFetchingMembers bool) ([]*grouppb.Group, error) {
 	log := appctx.GetLogger(ctx)
 	entries, err := m.c.LDAPIdentity.GetLDAPGroups(log, m.ldapClient, query)
-=======
-func (m *manager) FindGroups(ctx context.Context, query string, skipFetchingMembers bool) ([]*grouppb.Group, error) {
-	l, err := utils.GetLDAPConnection(&m.c.LDAPConn)
-	if err != nil {
-		return nil, err
-	}
-	defer l.Close()
-
-	// Search for the given clientID
-	searchRequest := ldap.NewSearchRequest(
-		m.c.BaseDN,
-		ldap.ScopeWholeSubtree, ldap.NeverDerefAliases, 0, 0, false,
-		m.getFindFilter(query),
-		[]string{m.c.Schema.DN, m.c.Schema.GID, m.c.Schema.CN, m.c.Schema.Mail, m.c.Schema.DisplayName, m.c.Schema.GIDNumber},
-		nil,
-	)
-
-	sr, err := l.Search(searchRequest)
->>>>>>> c5b7874c
 	if err != nil {
 		return nil, err
 	}
 
 	groups := make([]*grouppb.Group, 0, len(entries))
 
-<<<<<<< HEAD
 	for _, entry := range entries {
 		g, err := m.ldapEntryToGroup(entry)
-=======
-	for _, entry := range sr.Entries {
-		id := &grouppb.GroupId{
-			Idp:      m.c.Idp,
-			OpaqueId: entry.GetEqualFoldAttributeValue(m.c.Schema.GID),
-		}
-
-		var members []*userpb.UserId
-		if !skipFetchingMembers {
-			members, err = m.GetMembers(ctx, id)
-			if err != nil {
-				return nil, err
-			}
-		}
-
-		gidNumber, err := strconv.ParseInt(entry.GetEqualFoldAttributeValue(m.c.Schema.GIDNumber), 10, 64)
->>>>>>> c5b7874c
 		if err != nil {
 			return nil, err
 		}
 
-<<<<<<< HEAD
-=======
-		g := &grouppb.Group{
-			Id:          id,
-			GroupName:   entry.GetEqualFoldAttributeValue(m.c.Schema.CN),
-			Members:     members,
-			Mail:        entry.GetEqualFoldAttributeValue(m.c.Schema.Mail),
-			DisplayName: entry.GetEqualFoldAttributeValue(m.c.Schema.DisplayName),
-			GidNumber:   gidNumber,
-		}
->>>>>>> c5b7874c
 		groups = append(groups, g)
 	}
 
